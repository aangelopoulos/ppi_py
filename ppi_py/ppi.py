import numpy as np
from numba import njit
from scipy.stats import norm, binom
from scipy.special import expit
from scipy.optimize import brentq, minimize
from statsmodels.regression.linear_model import OLS, WLS
from statsmodels.stats.weightstats import _zconfint_generic, _zstat_generic
from sklearn.linear_model import LogisticRegression
from .utils import (
    dataframe_decorator,
    linfty_dkw,
    linfty_binom,
    form_discrete_distribution,
)
import pdb


def _rectified_p_value(
    rectifier,
    rectifier_std,
    imputed_mean,
    imputed_std,
    null=0,
    alternative="two-sided",
):
    """Computes a rectified p-value.

    Args:
        rectifier (float or ndarray): Rectifier value.
        rectifier_std (float or ndarray): Rectifier standard deviation.
        imputed_mean (float or ndarray): Imputed mean.
        imputed_std (float or ndarray): Imputed standard deviation.
        null (float, optional): Value of the null hypothesis to be tested. Defaults to 0.
        alternative (str, optional): Alternative hypothesis, either 'two-sided', 'larger' or 'smaller'.

    Returns:
        float or ndarray: P-value.
    """
    rectified_point_estimate = imputed_mean + rectifier
    rectified_std = np.maximum(
        np.sqrt(imputed_std**2 + rectifier_std**2), 1e-16
    )
    return _zstat_generic(
        rectified_point_estimate, 0, rectified_std, alternative, null
    )[1]


"""
    MEAN ESTIMATION

"""


def ppi_mean_pointestimate(
    Y,
    Yhat,
    Yhat_unlabeled,
    lhat=None,
    coord=None,
    w=None,
    w_unlabeled=None,
    one_step=False,
):
    """Computes the prediction-powered point estimate of the mean.

    Args:
        Y (ndarray): Gold-standard labels.
        Yhat (ndarray): Predictions corresponding to the gold-standard labels.
        Yhat_unlabeled (ndarray): Predictions corresponding to the unlabeled data.
        lhat (float, optional): Power tuning parameter for how much to factor in the model predictions. If None, it is estimated from the data. If `lhat=1`, recovers the original PPI point estimate. If `lhat=0`, recovers the classical point estimate.
        coord (int, optional): Coordinate for which to optimize lhat. If none, it optimizes the total variance over all coordinates. Must be in {1, ..., d} where d=X.shape[1].
        w (ndarray, optional): Sample weights for the labeled data set. Defaults to all ones vector.
        w_unlabeled (ndarray, optional): Sample weights for the unlabeled data set. Defaults to all ones vector.
        one_step (bool, optional): Whether to use the one-step estimation strategy. Defaults to False.

    Returns:
        float or ndarray: Prediction-powered point estimate of the mean.

    Notes:
        The power-tuning procedure was introduced in the following paper: A. N. Angelopoulos, J. C. Duchi, and T. Zrnic. PPI++: Efficient Prediction Powered Inference. arxiv:, 2023.
    """
    n = Y.shape[0]
    N = Yhat_unlabeled.shape[0]
    d = Yhat.shape[1] if len(Yhat.shape) > 1 else 1
    w = np.ones(n) if w is None else w / w.sum() * n
    w_unlabeled = (
        np.ones(N)
        if w_unlabeled is None
        else w_unlabeled / w_unlabeled.sum() * N
    )
    if lhat is None:
        ppi_pointest = (w_unlabeled * Yhat_unlabeled).mean() + (
            w * (Y - Yhat)
        ).mean()
        grads = w * (Y - ppi_pointest)
        grads_hat = w * (Yhat - ppi_pointest)
        grads_hat_unlabeled = w_unlabeled * (Yhat_unlabeled - ppi_pointest)
        inv_hessian = np.eye(d)
        lhat = _calc_lhat_glm(
            grads,
            grads_hat,
            grads_hat_unlabeled,
            inv_hessian,
            coord=None,
            clip=(not one_step),
        )
        if one_step:
            return ppi_pointest - inv_hessian @ (
                lhat * grads_hat_unlabeled.mean(axis=0)
                + grads.mean(axis=0)
                - lhat * grads_hat.mean(axis=0)
            )
        return ppi_mean_pointestimate(
            Y,
            Yhat,
            Yhat_unlabeled,
            lhat=lhat,
            coord=coord,
            w=w,
            w_unlabeled=w_unlabeled,
            one_step=one_step,
        )
    else:
        return (w_unlabeled * lhat * Yhat_unlabeled).mean(axis=0) + (
            w * (Y - lhat * Yhat)
        ).mean(axis=0)


def ppi_mean_ci(
    Y,
    Yhat,
    Yhat_unlabeled,
    alpha=0.1,
    alternative="two-sided",
    lhat=None,
    coord=None,
    w=None,
    w_unlabeled=None,
    one_step=False,
):
    """Computes the prediction-powered confidence interval for the mean.

    Args:
        Y (ndarray): Gold-standard labels.
        Yhat (ndarray): Predictions corresponding to the gold-standard labels.
        Yhat_unlabeled (ndarray): Predictions corresponding to the unlabeled data.
        alpha (float, optional): Error level; the confidence interval will target a coverage of 1 - alpha. Must be in (0, 1).
        alternative (str, optional): Alternative hypothesis, either 'two-sided', 'larger' or 'smaller'.
        lhat (float, optional): Power tuning parameter for how much to factor in the model predictions. If None, it is estimated from the data. If `lhat=1`, recovers the PPI point estimate. If `lhat=0`, recovers the classical point estimate.
        coord (int, optional): Coordinate for which to optimize lhat. If none, it optimizes the total variance over all coordinates. Must be in {1, ..., d} where d=X.shape[1].
        w (ndarray, optional): Sample weights for the labeled data set.
        w_unlabeled (ndarray, optional): Sample weights for the unlabeled data set.
        one_step (bool, optional): Whether to use the one-step estimation strategy. Defaults to False.

    Returns:
        tuple: Lower and upper bounds of the prediction-powered confidence interval for the mean.

    Notes:
        The power-tuning procedure was introduced in the following paper: A. N. Angelopoulos, J. C. Duchi, and T. Zrnic. PPI++: Efficient Prediction Powered Inference. arxiv:, 2023.
    """
    n = Y.shape[0]
    N = Yhat_unlabeled.shape[0]
    d = Y.shape[1] if len(Y.shape) > 1 else 1
    w = np.ones(n) if w is None else w / w.sum() * n
    w_unlabeled = (
        np.ones(N)
        if w_unlabeled is None
        else w_unlabeled / w_unlabeled.sum() * N
    )

    if lhat is None:
        ppi_pointest = ppi_mean_pointestimate(
            Y,
            Yhat,
            Yhat_unlabeled,
            lhat=1,
            w=w,
            w_unlabeled=w_unlabeled,
            one_step=False,
        )
        grads = w * (Y - ppi_pointest)
        grads_hat = w * (Yhat - ppi_pointest)
        grads_hat_unlabeled = w_unlabeled * (Yhat_unlabeled - ppi_pointest)
        inv_hessian = np.eye(d)
        lhat = _calc_lhat_glm(
            grads,
            grads_hat,
            grads_hat_unlabeled,
            inv_hessian,
            coord=None,
            clip=(not one_step),
        )
        return ppi_mean_ci(
            Y,
            Yhat,
            Yhat_unlabeled,
            lhat=lhat,
            coord=coord,
            w=w,
            w_unlabeled=w_unlabeled,
            one_step=one_step,
        )

    ppi_pointest = ppi_mean_pointestimate(
        Y,
        Yhat,
        Yhat_unlabeled,
        lhat=lhat,
        coord=coord,
        w=w,
        w_unlabeled=w_unlabeled,
        one_step=one_step,
    )

    imputed_std = (w_unlabeled * (lhat * Yhat_unlabeled)).std() / np.sqrt(N)
    rectifier_std = (w * (Y - lhat * Yhat)).std() / np.sqrt(n)

    return _zconfint_generic(
        ppi_pointest,
        np.sqrt(imputed_std**2 + rectifier_std**2),
        alpha,
        alternative,
    )


def ppi_mean_pval(
    Y,
    Yhat,
    Yhat_unlabeled,
    null=0,
    alternative="two-sided",
    lhat=None,
    coord=None,
    w=None,
    w_unlabeled=None,
):
    """Computes the prediction-powered p-value for a 1D mean.

    Args:
        Y (ndarray): Gold-standard labels.
        Yhat (ndarray): Predictions corresponding to the gold-standard labels.
        Yhat_unlabeled (ndarray): Predictions corresponding to the unlabeled data.
        null (float): Value of the null hypothesis to be tested.
        alternative (str, optional): Alternative hypothesis, either 'two-sided', 'larger' or 'smaller'.
        lhat (float, optional): Power tuning parameter for how much to factor in the model predictions. If None, it is estimated from the data. If `lhat=1`, recovers the PPI point estimate. If `lhat=0`, recovers the classical point estimate.
        coord (int, optional): Coordinate for which to optimize lhat. If none, it optimizes the total variance over all coordinates. Must be in {1, ..., d} where d=X.shape[1].
        w (ndarray, optional): Sample weights for the labeled data set.
        w_unlabeled (ndarray, optional): Sample weights for the unlabeled data set.

    Returns:
        float or ndarray: Prediction-powered p-value for the mean.

    Notes:
        The power-tuning procedure was introduced in the following paper: A. N. Angelopoulos, J. C. Duchi, and T. Zrnic. PPI++: Efficient Prediction Powered Inference. arxiv:, 2023.
    """
    n = Y.shape[0]
    N = Yhat_unlabeled.shape[0]
    w = np.ones(n) if w is None else w / w.sum() * n
    w_unlabeled = (
        np.ones(N)
        if w_unlabeled is None
        else w_unlabeled / w_unlabeled.sum() * N
    )

    if lhat is None:
        if len(Y.shape) > 1 and Y.shape[1] > 1:
            lhat = 1
        else:
            ppi_pointest = (w_unlabeled * Yhat_unlabeled).mean() + (
                w * (Y - Yhat)
            ).mean()
            grads = w * (Y - ppi_pointest)
            grads_hat = w * (Yhat - ppi_pointest)
            grads_hat_unlabeled = w_unlabeled * (Yhat_unlabeled - ppi_pointest)
            inv_hessian = np.ones((1, 1))
            lhat = _calc_lhat_glm(
                grads, grads_hat, grads_hat_unlabeled, inv_hessian, coord=None
            )

    return _rectified_p_value(
        (w * Y - lhat * w * Yhat).mean(),
        (w * Y - lhat * w * Yhat).std() / np.sqrt(n),
        (w_unlabeled * lhat * Yhat_unlabeled).mean(),
        (w_unlabeled * lhat * Yhat_unlabeled).std() / np.sqrt(N),
        null,
        alternative,
    )


"""
    QUANTILE ESTIMATION

"""


def _compute_cdf(Y, grid, w=None):
    """Computes the empirical CDF of the data.

    Args:
        Y (ndarray): Data.
        grid (ndarray): Grid of values to compute the CDF at.
        w (ndarray, optional): Sample weights.

    Returns:
        tuple: Empirical CDF and its standard deviation at the specified grid points.
    """
    w = np.ones(Y.shape[0]) if w is None else w / w.sum() * Y.shape[0]
    if w is None:
        indicators = (Y[:, None] <= grid[None, :]).astype(float)
    else:
        indicators = ((Y[:, None] <= grid[None, :]) * w[:,None]).astype(float)
    return indicators.mean(axis=0), indicators.std(axis=0)


def _compute_cdf_diff(Y, Yhat, grid, w=None):
    """Computes the difference between the empirical CDFs of the data and the predictions.

    Args:
        Y (ndarray): Data.
        Yhat (ndarray): Predictions.
        grid (ndarray): Grid of values to compute the CDF at.
        w (ndarray, optional): Sample weights.

    Returns:
        tuple: Difference between the empirical CDFs of the data and the predictions and its standard deviation at the specified grid points.
    """
    w = np.ones(Y.shape[0]) if w is None else w / w.sum() * Y.shape[0]
    indicators_Y = (Y[:, None] <= grid[None, :]).astype(float)
    indicators_Yhat = (Yhat[:, None] <= grid[None, :]).astype(float)
    if w is None:
        return (indicators_Y - indicators_Yhat).mean(axis=0), (
            indicators_Y - indicators_Yhat
        ).std(axis=0)
    else:
        return (w[:,None] * (indicators_Y - indicators_Yhat)).mean(axis=0), (
             w[:,None] * (indicators_Y - indicators_Yhat)
        ).std(axis=0)


def _rectified_cdf(Y, Yhat, Yhat_unlabeled, grid, w=None, w_unlabeled=None):
    """Computes the rectified CDF of the data.

    Args:
        Y (ndarray): Gold-standard labels.
        Yhat (ndarray): Predictions corresponding to the gold-standard labels.
        Yhat_unlabeled (ndarray): Predictions corresponding to the unlabeled data.
        grid (ndarray): Grid of values to compute the CDF at.
        w (ndarray, optional): Sample weights for the labeled data set.
        w_unlabeled (ndarray, optional): Sample weights for the unlabeled data set.

    Returns:
        ndarray: Rectified CDF of the data at the specified grid points.
    """
    w = np.ones(Y.shape[0]) if w is None else w / w.sum() * Y.shape[0]
    w_unlabeled = (
        np.ones(Yhat_unlabeled.shape[0])
        if w_unlabeled is None
        else w_unlabeled / w_unlabeled.sum() * Yhat_unlabeled.shape[0]
    )
    cdf_Yhat_unlabeled, _ = _compute_cdf(Yhat_unlabeled, grid, w=w_unlabeled)
    cdf_rectifier, _ = _compute_cdf_diff(Y, Yhat, grid, w=w)
    return cdf_Yhat_unlabeled + cdf_rectifier


def ppi_quantile_pointestimate(
    Y, Yhat, Yhat_unlabeled, q, exact_grid=False, w=None, w_unlabeled=None
):
    """Computes the prediction-powered point estimate of the quantile.

    Args:
        Y (ndarray): Gold-standard labels.
        Yhat (ndarray): Predictions corresponding to the gold-standard labels.
        Yhat_unlabeled (ndarray): Predictions corresponding to the unlabeled data.
        q (float): Quantile to estimate.
        exact_grid (bool, optional): Whether to compute the exact solution (True) or an approximate solution based on a linearly spaced grid of 5000 values (False).
        w (ndarray, optional): Sample weights for the labeled data set.
        w_unlabeled (ndarray, optional): Sample weights for the unlabeled data set.

    Returns:
        float: Prediction-powered point estimate of the quantile.
    """
    assert len(Y.shape) == 1
    w = np.ones(Y.shape[0]) if w is None else w / w.sum() * Y.shape[0]
    w_unlabeled = (
        np.ones(Yhat_unlabeled.shape[0])
        if w_unlabeled is None
        else w_unlabeled / w_unlabeled.sum() * Yhat_unlabeled.shape[0]
    )
    grid = np.concatenate([Y, Yhat, Yhat_unlabeled], axis=0)
    if exact_grid:
        grid = np.sort(grid)
    else:
        grid = np.linspace(grid.min(), grid.max(), 5000)
    rectified_cdf = _rectified_cdf(
        Y, Yhat, Yhat_unlabeled, grid, w=w, w_unlabeled=w_unlabeled
    )
    minimizers = np.argmin(np.abs(rectified_cdf - q))
    minimizer = (
        minimizers
        if isinstance(minimizers, (int, np.int64))
        else minimizers[0]
    )
    return grid[
        minimizer
    ]  # Find the intersection of the rectified CDF and the quantile


def ppi_quantile_ci(
    Y,
    Yhat,
    Yhat_unlabeled,
    q,
    alpha=0.1,
    exact_grid=False,
    w=None,
    w_unlabeled=None,
):
    """Computes the prediction-powered confidence interval for the quantile.

    Args:
        Y (ndarray): Gold-standard labels.
        Yhat (ndarray): Predictions corresponding to the gold-standard labels.
        Yhat_unlabeled (ndarray): Predictions corresponding to the unlabeled data.
        q (float): Quantile to estimate. Must be in the range (0, 1).
        alpha (float, optional): Error level; the confidence interval will target a coverage of 1 - alpha. Must be in the range (0, 1).
        exact_grid (bool, optional): Whether to use the exact grid of values or a linearly spaced grid of 5000 values.
        w (ndarray, optional): Sample weights for the labeled data set.
        w_unlabeled (ndarray, optional): Sample weights for the unlabeled data set.

    Returns:
        tuple: Lower and upper bounds of the prediction-powered confidence interval for the quantile.
    """
    n = Y.shape[0]
    N = Yhat_unlabeled.shape[0]
    w = np.ones(n) if w is None else w / w.sum() * n
    w_unlabeled = (
        np.ones(N)
        if w_unlabeled is None
        else w_unlabeled / w_unlabeled.sum() * N
    )

    grid = np.concatenate([Y, Yhat, Yhat_unlabeled], axis=0)
    if exact_grid:
        grid = np.sort(grid)
    else:
        grid = np.linspace(grid.min(), grid.max(), 5000)
    cdf_Yhat_unlabeled, cdf_Yhat_unlabeled_std = _compute_cdf(
        Yhat_unlabeled, grid, w=w_unlabeled
    )
    cdf_rectifier, cdf_rectifier_std = _compute_cdf_diff(Y, Yhat, grid, w=w)
    # Calculate rectified p-value for null that the rectified cdf is equal to q
    rectified_p_value = _rectified_p_value(
        cdf_rectifier,
        cdf_rectifier_std / np.sqrt(n),
        cdf_Yhat_unlabeled,
        cdf_Yhat_unlabeled_std / np.sqrt(N),
        null=q,
        alternative="two-sided",
    )
    # Return the min and max values of the grid where p > alpha
    return grid[rectified_p_value > alpha][[0, -1]]


"""
    ORDINARY LEAST SQUARES

"""


def _ols(X, Y, return_se=False):
    """Computes the ordinary least squares coefficients.

    Args:
        X (ndarray): Covariates.
        Y (ndarray): Labels.
        return_se (bool, optional): Whether to return the standard errors of the coefficients.

    Returns:
        theta (ndarray): Ordinary least squares estimate of the coefficients.
        se (ndarray): If return_se==True, return the standard errors of the coefficients.
    """
    regression = OLS(Y, exog=X).fit()
    theta = regression.params
    if return_se:
        return theta, regression.HC0_se
    else:
        return theta


def _wls(X, Y, w=None, return_se=False):
    """Computes the weighted least squares estimate of the coefficients.

    Args:
        X (ndarray): Covariates.
        Y (ndarray): Labels.
        w (ndarray, optional): Sample weights.
        return_se (bool, optional): Whether to return the standard errors.

    Returns:
        theta (ndarray): Weighted least squares estimate of the coefficients.
        se (ndarray): If return_se==True, returns the standard errors of the coefficients.
    """
    if w is None or np.all(w == 1):
        return _ols(X, Y, return_se=return_se)

    regression = WLS(Y, exog=X, weights=w).fit()
    theta = regression.params
    if return_se:
        return theta, regression.HC0_se
    else:
        return theta


@njit
def _ols_get_stats(
    pointest,
    X,
    Y,
    Yhat,
    X_unlabeled,
    Yhat_unlabeled,
    w=None,
    w_unlabeled=None,
    use_unlabeled=True,
):
    """Computes the statistics needed for the OLS-based prediction-powered inference.

    Args:
        pointest (ndarray): A point estimate of the coefficients.
        X (ndarray): Covariates for the labeled data set.
        Y (ndarray): Labels for the labeled data set.
        Yhat (ndarray): Predictions for the labeled data set.
        X_unlabeled (ndarray): Covariates for the unlabeled data set.
        Yhat_unlabeled (ndarray): Predictions for the unlabeled data set.
        w (ndarray, optional): Sample weights for the labeled data set.
        w_unlabeled (ndarray, optional): Sample weights for the unlabeled data set.
        use_unlabeled (bool, optional): Whether to use the unlabeled data set.

    Returns:
        grads (ndarray): Gradient of the loss function with respect to the coefficients.
        grads_hat (ndarray): Gradient of the loss function with respect to the coefficients, evaluated using the labeled predictions.
        grads_hat_unlabeled (ndarray): Gradient of the loss function with respect to the coefficients, evaluated using the unlabeled predictions.
        inv_hessian (ndarray): Inverse Hessian of the loss function with respect to the coefficients.
    """
    n = Y.shape[0]
    N = Yhat_unlabeled.shape[0]
    d = X.shape[1]
    w = np.ones(n) if w is None else w / np.sum(w) * n
    w_unlabeled = (
        np.ones(N)
        if w_unlabeled is None
        else w_unlabeled / np.sum(w_unlabeled) * N
    )

    hessian = np.zeros((d, d))
    grads_hat_unlabeled = np.zeros(X_unlabeled.shape)
    if use_unlabeled:
        for i in range(N):
            hessian += (
                w_unlabeled[i]
                / (N + n)
                * np.outer(X_unlabeled[i], X_unlabeled[i])
            )
            grads_hat_unlabeled[i, :] = (
                w_unlabeled[i]
                * X_unlabeled[i, :]
                * (np.dot(X_unlabeled[i, :], pointest) - Yhat_unlabeled[i])
            )

    grads = np.zeros(X.shape)
    grads_hat = np.zeros(X.shape)
    for i in range(n):
        hessian += (
            w[i] / (N + n) * np.outer(X[i], X[i])
            if use_unlabeled
            else w[i] / n * np.outer(X[i], X[i])
        )
        grads[i, :] = w[i] * X[i, :] * (np.dot(X[i, :], pointest) - Y[i])
        grads_hat[i, :] = (
            w[i] * X[i, :] * (np.dot(X[i, :], pointest) - Yhat[i])
        )

    inv_hessian = np.linalg.inv(hessian).reshape(d, d)
    return grads, grads_hat, grads_hat_unlabeled, inv_hessian


def ppi_ols_pointestimate(
    X,
    Y,
    Yhat,
    X_unlabeled,
    Yhat_unlabeled,
    lhat=None,
    coord=None,
    w=None,
    w_unlabeled=None,
    one_step=False,
):
    """Computes the prediction-powered point estimate of the OLS coefficients.

    Args:
        X (ndarray): Covariates corresponding to the gold-standard labels.
        Y (ndarray): Gold-standard labels.
        Yhat (ndarray): Predictions corresponding to the gold-standard labels.
        X_unlabeled (ndarray): Covariates corresponding to the unlabeled data.
        Yhat_unlabeled (ndarray): Predictions corresponding to the unlabeled data.
        lhat (float, optional): Parameter for power tuning (see ADZ23). Must be in the range [0,1]. The default value None will estimate the optimal value from data. Setting `lhat=1` recovers PPI with no power tuning, and setting `lhat=0` recovers the classical CLT interval.
        coord (int, optional): Coordinate for which to optimize lhat. If none, it optimizes the total variance over all coordinates. Must be in {1, ..., d} where d=X.shape[1].
        w (ndarray, optional): Sample weights for the labeled data set.
        w_unlabeled (ndarray, optional): Sample weights for the unlabeled data set.
        one_step (bool, optional): Whether to use the one-step estimation strategy. Defaults to False.

    Returns:
        theta_pp (ndarray): Prediction-powered point estimate of the OLS coefficients.

    Notes:
        The power-tuning procedure were introduced in the following paper: A. N. Angelopoulos, J. C. Duchi, and T. Zrnic. PPI++: Efficient Prediction Powered Inference. arxiv:, 2023.
    """
    n = Y.shape[0]
    d = X.shape[1]
    N = Yhat_unlabeled.shape[0]
    w = np.ones(n) if w is None else w / np.sum(w) * n
    w_unlabeled = (
        np.ones(N)
        if w_unlabeled is None
        else w_unlabeled / np.sum(w_unlabeled) * N
    )
    use_unlabeled = lhat != 0

    imputed_theta = (
        _wls(X_unlabeled, Yhat_unlabeled, w=w_unlabeled)
        if lhat is None
        else _wls(X_unlabeled, lhat * Yhat_unlabeled, w=w_unlabeled)
    )
    rectifier = (
        _wls(X, Y - Yhat, w=w)
        if lhat is None
        else _wls(X, Y - lhat * Yhat, w=w)
    )
    theta_pp = imputed_theta + rectifier

    if lhat is None:
        grads, grads_hat, grads_hat_unlabeled, inv_hessian = _ols_get_stats(
            theta_pp,
            X.astype(float),
            Y,
            Yhat,
            X_unlabeled.astype(float),
            Yhat_unlabeled,
            w=w,
            w_unlabeled=w_unlabeled,
            use_unlabeled=use_unlabeled,
        )
        lhat = _calc_lhat_glm(
            grads,
            grads_hat,
            grads_hat_unlabeled,
            inv_hessian,
            coord,
            clip=(not one_step),
        )
        if one_step:
            return theta_pp - inv_hessian @ (
                lhat * grads_hat_unlabeled.mean(axis=0)
                + grads.mean(axis=0)
                - lhat * grads_hat.mean(axis=0)
            )
        else:
            return ppi_ols_pointestimate(
                X,
                Y,
                Yhat,
                X_unlabeled,
                Yhat_unlabeled,
                lhat=lhat,
                coord=coord,
                w=w,
                w_unlabeled=w_unlabeled,
            )
    else:
        return theta_pp


def ppi_ols_ci(
    X,
    Y,
    Yhat,
    X_unlabeled,
    Yhat_unlabeled,
    alpha=0.1,
    alternative="two-sided",
    lhat=None,
    coord=None,
    w=None,
    w_unlabeled=None,
    one_step=False,
):
    """Computes the prediction-powered confidence interval for the OLS coefficients using the PPI++ algorithm from the following paper: A. N. Angelopoulos, J. C. Duchi, and T. Zrnic. PPI++: Efficient Prediction Powered Inference. arxiv:, 2023.

    Args:
        X (ndarray): Covariates corresponding to the gold-standard labels.
        Y (ndarray): Gold-standard labels.
        Yhat (ndarray): Predictions corresponding to the gold-standard labels.
        X_unlabeled (ndarray): Covariates corresponding to the unlabeled data.
        Yhat_unlabeled (ndarray): Predictions corresponding to the unlabeled data.
        alpha (float, optional): Error level; the confidence interval will target a coverage of 1 - alpha. Must be in the range (0, 1).
        alternative (str, optional): Alternative hypothesis, either 'two-sided', 'larger' or 'smaller'.
        lhat (float, optional): Parameter for power tuning (see ADZ23). Must be in the range [0,1]. The default value None will estimate the optimal value from data. Setting `lhat=1` recovers PPI with no power tuning, and setting `lhat=0` recovers the classical CLT interval.
        coord (int, optional): Coordinate for which to optimize lhat. If none, it optimizes the total variance over all coordinates. Must be in {1, ..., d} where d=X.shape[1].
        w (ndarray, optional): Sample weights for the labeled data set.
        w_unlabeled (ndarray, optional): Sample weights for the unlabeled data set.
        one_step (bool, optional): Whether to use the one-step estimation strategy. Defaults to False.

    Returns:
        tuple: Lower and upper bounds of the prediction-powered confidence interval for the OLS coefficients.

    Notes:
        This version of the OLS confidence interval and the power-tuning procedure were introduced in the following paper: A. N. Angelopoulos, J. C. Duchi, and T. Zrnic. PPI++: Efficient Prediction Powered Inference. arxiv:, 2023.
    """
    n = Y.shape[0]
    d = X.shape[1]
    N = Yhat_unlabeled.shape[0]
    w = np.ones(n) if w is None else w / w.sum() * n
    w_unlabeled = (
        np.ones(N)
        if w_unlabeled is None
        else w_unlabeled / w_unlabeled.sum() * N
    )
    use_unlabeled = lhat != 0  # If lhat is 0, revert to classical estimation.

    ppi_pointest = ppi_ols_pointestimate(
        X,
        Y,
        Yhat,
        X_unlabeled,
        Yhat_unlabeled,
        lhat=lhat,
        coord=coord,
        w=w,
        w_unlabeled=w_unlabeled,
        one_step=one_step,
    )
    grads, grads_hat, grads_hat_unlabeled, inv_hessian = _ols_get_stats(
        ppi_pointest,
        X.astype(float),
        Y,
        Yhat,
        X_unlabeled.astype(float),
        Yhat_unlabeled,
        w=w,
        w_unlabeled=w_unlabeled,
        use_unlabeled=use_unlabeled,
    )

    if lhat is None:
        lhat = _calc_lhat_glm(
            grads,
            grads_hat,
            grads_hat_unlabeled,
            inv_hessian,
            coord,
            clip=(not one_step),
        )
        return ppi_ols_ci(
            X,
            Y,
            Yhat,
            X_unlabeled,
            Yhat_unlabeled,
            alpha=alpha,
            alternative=alternative,
            lhat=lhat,
            coord=coord,
            w=w,
            w_unlabeled=w_unlabeled,
        )

    var_unlabeled = np.cov(lhat * grads_hat_unlabeled.T).reshape(d, d)

    var = np.cov(grads.T - lhat * grads_hat.T).reshape(d, d)

    Sigma_hat = inv_hessian @ (n / N * var_unlabeled + var) @ inv_hessian

    return _zconfint_generic(
        ppi_pointest,
        np.sqrt(np.diag(Sigma_hat) / n),
        alpha=alpha,
        alternative=alternative,
    )


"""
    LOGISTIC REGRESSION

"""


@njit
def safe_expit(x):
    """Computes the sigmoid function in a numerically stable way."""
    return np.exp(-np.logaddexp(0, -x))


def safe_log1pexp(x):
    """
    Compute log(1 + exp(x)) in a numerically stable way.
    """
    idxs = x > 10
    out = np.empty_like(x)
    out[idxs] = x[idxs]
    out[~idxs] = np.log1p(np.exp(x[~idxs]))
    return out


def ppi_logistic_pointestimate(
    X,
    Y,
    Yhat,
    X_unlabeled,
    Yhat_unlabeled,
    optimizer_options=None,
    lhat=None,
    coord=None,
    w=None,
    w_unlabeled=None,
    one_step=False,
):
    """Computes the prediction-powered point estimate of the logistic regression coefficients.

    Args:
        X (ndarray): Covariates corresponding to the gold-standard labels.
        Y (ndarray): Gold-standard labels.
        Yhat (ndarray): Predictions corresponding to the gold-standard labels.
        X_unlabeled (ndarray): Covariates corresponding to the unlabeled data.
        Yhat_unlabeled (ndarray): Predictions corresponding to the unlabeled data.
        optimizer_options (dict, optional): Options to pass to the optimizer. See scipy.optimize.minimize for details.
        lhat (float, optional): Tuning parameter for how much to factor in the model predictions. Defaults to the standard prediction-powered point-estimate.
        coord (int, optional): Coordinate for which to optimize lhat. If none, it optimizes the total variance over all coordinates. Must be in {1, ..., d} where d=X.shape[1].
        w (ndarray, optional): Sample weights for the labeled data set.
        w_unlabeled (ndarray, optional): Sample weights for the unlabeled data set.
        one_step (bool, optional): Whether to use the one-step estimation strategy. Defaults to False.

    Returns:
        theta_pp (ndarray): Prediction-powered point estimate of the logistic regression coefficients.

    Notes:
        The power-tuning procedure was introduced in the following paper: A. N. Angelopoulos, J. C. Duchi, and T. Zrnic. PPI++: Efficient Prediction Powered Inference. arxiv:, 2023.
    """
    n = Y.shape[0]
    d = X.shape[1]
    N = Yhat_unlabeled.shape[0]
    w = np.ones(n) if w is None else w / w.sum() * n
    w_unlabeled = (
        np.ones(N)
        if w_unlabeled is None
        else w_unlabeled / w_unlabeled.sum() * N
    )
    if "ftol" not in optimizer_options.keys():
        optimizer_options = {"ftol": 1e-15}

    # Initialize theta
    theta = (
        LogisticRegression(
            penalty=None,
            solver="lbfgs",
            max_iter=10000,
            tol=1e-15,
            fit_intercept=False,
        )
        .fit(X, Y)
        .coef_.squeeze()
    )
    if len(theta.shape) == 0:
        theta = theta.reshape(1)

    lhat_curr = 1 if lhat is None else lhat

    def rectified_logistic_loss(_theta):
        return (
            lhat_curr
            / N
            * np.sum(
                w_unlabeled
                * (
                    -Yhat_unlabeled * (X_unlabeled @ _theta)
                    + safe_log1pexp(X_unlabeled @ _theta)
                )
            )
            - lhat_curr
            / n
            * np.sum(w * (-Yhat * (X @ _theta) + safe_log1pexp(X @ _theta)))
            + 1
            / n
            * np.sum(w * (-Y * (X @ _theta) + safe_log1pexp(X @ _theta)))
        )

    def rectified_logistic_grad(_theta):
        return (
            lhat_curr
            / N
            * X_unlabeled.T
            @ (
                w_unlabeled
                * (safe_expit(X_unlabeled @ _theta) - Yhat_unlabeled)
            )
            - lhat_curr / n * X.T @ (w * (safe_expit(X @ _theta) - Yhat))
            + 1 / n * X.T @ (w * (safe_expit(X @ _theta) - Y))
        )

    ppi_pointest = minimize(
        rectified_logistic_loss,
        theta,
        jac=rectified_logistic_grad,
        method="L-BFGS-B",
        tol=optimizer_options["ftol"],
        options=optimizer_options,
    ).x

    if lhat is None:
        (
            grads,
            grads_hat,
            grads_hat_unlabeled,
            inv_hessian,
        ) = _logistic_get_stats(
            ppi_pointest,
            X,
            Y,
            Yhat,
            X_unlabeled,
            Yhat_unlabeled,
            w,
            w_unlabeled,
        )
        lhat = _calc_lhat_glm(
            grads,
            grads_hat,
            grads_hat_unlabeled,
            inv_hessian,
            clip=(not one_step),
        )
        if one_step:
            return ppi_pointest - inv_hessian @ (
                lhat * grads_hat_unlabeled.mean(axis=0)
                + grads.mean(axis=0)
                - lhat * grads_hat.mean(axis=0)
            )
        else:
            return ppi_logistic_pointestimate(
                X,
                Y,
                Yhat,
                X_unlabeled,
                Yhat_unlabeled,
                optimizer_options=optimizer_options,
                lhat=lhat,
                coord=coord,
                w=w,
                w_unlabeled=w_unlabeled,
            )
    else:
        return ppi_pointest


def edges_true(arr):
    for axis in range(arr.ndim):
        if arr.take(0, axis=axis).any() or arr.take(-1, axis=axis).any():
            return True
    return False


def expand_contiguous_trues(grid):
    # Find the indices of all "True" values
    indices = np.where(grid)

    # Determine the min and max indices along each dimension
    min_indices = [np.min(idx) for idx in indices]
    max_indices = [np.max(idx) for idx in indices]

    # Expand the min and max indices by 1, but ensure they're within the grid bounds
    min_indices = [max(0, idx - 1) for idx in min_indices]
    max_indices = [
        min(grid.shape[i] - 1, idx + 1) for i, idx in enumerate(max_indices)
    ]

    # Create slices for each dimension
    slices = [
        slice(min_idx, max_idx + 1)
        for min_idx, max_idx in zip(min_indices, max_indices)
    ]

    # Set the expanded region to "True"
    grid[tuple(slices)] = True

    return grid


def deprecated_ppi_logistic_ci(
    X,
    Y,
    Yhat,
    X_unlabeled,
    Yhat_unlabeled,
    alpha=0.1,
<<<<<<< HEAD
    grid_size=200,
    grid_limit=800,
    max_refinements=10,
    grid_radius=1,
    grid_relative=False,
    optimizer_options=None,
):
    """Computes the prediction-powered confidence interval for the logistic regression coefficients.

    This function uses a method of successive refinement, searching over a grid of possible coeffiicents. The grid is centered at the prediction-powered point estimate. The grid is refined until the endpoints of the confidence interval are within the grid radius of the maximum likelihood estimate.

    This method is deprecated in favor of the more efficient `ppi_logistic_ci`. This method is retained for comparison purposes and should not be used in production.

=======
    step_size=1e-3,  # Optimizer step size
    grad_tol=5e-16,  # Optimizer grad tol
    alternative="two-sided",
):
    """Computes the prediction-powered confidence interval for the logistic regression coefficients.

>>>>>>> e3d5a247
    Args:
        X (ndarray): Covariates corresponding to the gold-standard labels.
        Y (ndarray): Gold-standard labels.
        Yhat (ndarray): Predictions corresponding to the gold-standard labels.
        X_unlabeled (ndarray): Covariates corresponding to the unlabeled data.
        Yhat_unlabeled (ndarray): Predictions corresponding to the unlabeled data.
<<<<<<< HEAD
        alpha (float, optional): Error level; the confidence interval will target a coverage of 1 - alpha. Must be in the range (0, 1).
        grid_size (int, optional): Number of grid points to initially use in the grid search.
        grid_limit (float, optional): Maximum absolute number of grid points.
        max_refinements (int, optional): Maximum number of refinements to use in the grid search.
        grid_radius (float, optional): Initial radius of the grid search.
        grid_relative (bool, optional): Whether to use a relative grid search --- i.e., whether the radius is in units scaled according to the point estimate.
        step_size (float, optional): Step size to use in the optimizer.
        grad_tol (float, optional): Gradient tolerance to use in the optimizer.
=======
        alpha (float): Error level; the confidence interval will target a coverage of 1 - alpha. Must be in the range (0, 1).
        step_size (float): Step size to use in the optimizer.
        grad_tol (float): Gradient tolerance to use in the optimizer.
        alternative (str): Alternative hypothesis, either 'two-sided', 'larger' or 'smaller'.
>>>>>>> e3d5a247

    Returns:
        tuple: Lower and upper bounds of the prediction-powered confidence interval for the logistic regression coefficients.
    """
    n = Y.shape[0]
    d = X.shape[1]
    N = Yhat_unlabeled.shape[0]

    ppi_pointest = ppi_logistic_pointestimate(
        X,
        Y,
        Yhat,
        X_unlabeled,
        Yhat_unlabeled,
        optimizer_options=optimizer_options,
    )
<<<<<<< HEAD
    if grid_relative:
        grid_radius *= ppi_pointest
    rectifier = 1 / n * X.T @ (Yhat - Y)
    rectifier_std = np.std(X * (Yhat - Y)[:, None], axis=0)
    confset = []
    grid_edge_accepted = True
    refinements = -1
    while (len(confset) == 0) or grid_edge_accepted:
        refinements += 1
        if (refinements > max_refinements) and (len(confset) != 0):
            return np.array([-np.infty] * d), np.array([np.infty] * d)
        elif refinements > max_refinements:
            break
        grid_radius *= 2
        grid_size *= 2  # **d
        grid_size = min(grid_size, grid_limit)
        lower_limits = ppi_pointest - grid_radius * np.ones(d)
        upper_limits = ppi_pointest + grid_radius * np.ones(d)
        # Construct a meshgrid between lower_limits and upper_limits, each axis having grid_size points
        theta_grid = np.stack(
            np.meshgrid(
                *[
                    np.linspace(
                        lower_limits[i],
                        upper_limits[i],
                        int(grid_size ** (1 / d)),
                    )
                    for i in range(d)
                ]
            ),
            axis=0,
        )
        orig_theta_grid_shape = theta_grid.shape
        theta_grid = theta_grid.reshape(d, -1).T

        mu_theta = expit(X_unlabeled @ theta_grid.T)
        grad = 1 / N * X_unlabeled.T @ (mu_theta - Yhat_unlabeled[:, None])
        prederr_std = np.std(
            X_unlabeled[:, :, None]
            * (mu_theta - Yhat_unlabeled[:, None])[:, None, :],
            axis=0,
        )
        w = norm.ppf(1 - alpha / (2 * d)) * np.sqrt(
            rectifier_std[:, None] ** 2 / n + prederr_std**2 / N
        )
        accept = np.all(np.abs(grad + rectifier[:, None]) <= w, axis=0)
        if np.any(accept):
            accept_grid = expand_contiguous_trues(
                accept.reshape(*(orig_theta_grid_shape[1:]))
            )
            confset = theta_grid[accept_grid.flatten()]
            grid_edge_accepted = edges_true(accept_grid)
        else:
            grid_edge_accepted = False
    if len(confset) == 0:
        discretization_width = (2 * grid_radius) / int(grid_size ** (1 / d))
        confset = np.stack(
            [
                ppi_pointest - discretization_width,
                ppi_pointest + discretization_width,
            ],
            axis=0,
        )
    return confset.min(axis=0), confset.max(axis=0)
=======

    mu_til = expit(X_unlabeled @ ppi_pointest)

    Hessian = np.zeros((d, d))
    grads_til = np.zeros(X_unlabeled.shape)
    for i in range(N):
        Hessian += (
            1
            / N
            * mu_til[i]
            * (1 - mu_til[i])
            * np.outer(X_unlabeled[i], X_unlabeled[i])
        )
        grads_til[i, :] = X_unlabeled[i, :] * (mu_til[i] - Yhat_unlabeled[i])

    inv_Hessian = np.linalg.inv(Hessian)
    var_unlabeled = np.cov(grads_til.T)

    pred_error = Yhat - Y
    grad_diff = np.diag(pred_error) @ X
    var = np.cov(grad_diff.T)

    Sigma_hat = inv_Hessian @ (n / N * var_unlabeled + var) @ inv_Hessian

    return _zconfint_generic(
        ppi_pointest,
        np.sqrt(np.diag(Sigma_hat) / n),
        alpha=alpha,
        alternative=alternative,
    )
>>>>>>> e3d5a247


@njit
def _logistic_get_stats(
    pointest,
    X,
    Y,
    Yhat,
    X_unlabeled,
    Yhat_unlabeled,
    w=None,
    w_unlabeled=None,
    use_unlabeled=True,
):
    """Computes the statistics needed for the logistic regression confidence interval.

    Args:
        pointest (ndarray): Point estimate of the logistic regression coefficients.
        X (ndarray): Covariates corresponding to the gold-standard labels.
        Y (ndarray): Gold-standard labels.
        Yhat (ndarray): Predictions corresponding to the gold-standard labels.
        X_unlabeled (ndarray): Covariates corresponding to the unlabeled data.
        Yhat_unlabeled (ndarray): Predictions corresponding to the unlabeled data.
        w (ndarray, optional): Standard errors of the gold-standard labels.
        w_unlabeled (ndarray, optional): Standard errors of the unlabeled data.
        use_unlabeled (bool, optional): Whether to use the unlabeled data.

    Returns:
        grads (ndarray): Gradient of the loss function on the labeled data.
        grads_hat (ndarray): Gradient of the loss function on the labeled predictions.
        grads_hat_unlabeled (ndarray): Gradient of the loss function on the unlabeled predictions.
        inv_hessian (ndarray): Inverse Hessian of the loss function on the unlabeled data.
    """
    n = Y.shape[0]
    d = X.shape[1]
    N = Yhat_unlabeled.shape[0]
    w = np.ones(n) if w is None else w / w.sum() * n
    w_unlabeled = (
        np.ones(N)
        if w_unlabeled is None
        else w_unlabeled / w_unlabeled.sum() * N
    )

    mu = safe_expit(X @ pointest)
    mu_til = safe_expit(X_unlabeled @ pointest)

    hessian = np.zeros((d, d))
    grads_hat_unlabeled = np.zeros(X_unlabeled.shape)
    if use_unlabeled:
        for i in range(N):
            hessian += (
                w_unlabeled[i]
                / (N + n)
                * mu_til[i]
                * (1 - mu_til[i])
                * np.outer(X_unlabeled[i], X_unlabeled[i])
            )
            grads_hat_unlabeled[i, :] = (
                w_unlabeled[i]
                * X_unlabeled[i, :]
                * (mu_til[i] - Yhat_unlabeled[i])
            )

    grads = np.zeros(X.shape)
    grads_hat = np.zeros(X.shape)
    for i in range(n):
        hessian += (
            w[i] / (N + n) * mu[i] * (1 - mu[i]) * np.outer(X[i], X[i])
            if use_unlabeled
            else w[i] / n * mu[i] * (1 - mu[i]) * np.outer(X[i], X[i])
        )
        grads[i, :] = w[i] * X[i, :] * (mu[i] - Y[i])
        grads_hat[i, :] = w[i] * X[i, :] * (mu[i] - Yhat[i])

    inv_hessian = np.linalg.inv(hessian).reshape(d, d)
    return grads, grads_hat, grads_hat_unlabeled, inv_hessian


def ppi_logistic_ci(
    X,
    Y,
    Yhat,
    X_unlabeled,
    Yhat_unlabeled,
    alpha=0.1,
    alternative="two-sided",
    lhat=None,
    coord=None,
    optimizer_options=None,
    w=None,
    w_unlabeled=None,
    one_step=False,
):
    """Computes the prediction-powered confidence interval for the logistic regression coefficients using the efficient algorithm.

    There is no successive refinement in this method, which makes it more efficient than the standard method.

    Args:
        X (ndarray): Covariates corresponding to the gold-standard labels.
        Y (ndarray): Gold-standard labels.
        Yhat (ndarray): Predictions corresponding to the gold-standard labels.
        X_unlabeled (ndarray): Covariates corresponding to the unlabeled data.
        Yhat_unlabeled (ndarray): Predictions corresponding to the unlabeled data.
        alpha (float, optional): Error level; the confidence interval will target a coverage of 1 - alpha. Must be in the range (0, 1).
        alternative (str, optional): Alternative hypothesis, either 'two-sided', 'larger' or 'smaller'.
        lhat (float, optional): Tuning parameter for how much to factor in the model predictions. If None, it is estimated from the data.
        coord (int, optional): Coordinate for which to optimize lhat. If none, it optimizes the total variance over all coordinates. Must be in {1, ..., d} where d=X.shape[1].
        optimizer_options (dict, ooptional): Options to pass to the optimizer. See scipy.optimize.minimize for details.
        w (ndarray, optional): Weights for the labeled data. If None, it is set to 1.
        w_unlabeled (ndarray, optional): Weights for the unlabeled data. If None, it is set to 1.
        one_step (bool, optional): Whether to use the one-step estimation strategy. Defaults to False.

    Returns:
        tuple: Lower and upper bounds of the prediction-powered confidence interval for the logistic regression coefficients.

    Notes:
        This version of the logistic regression confidence interval and the power-tuning procedure were introduced in the following paper: A. N. Angelopoulos, J. C. Duchi, and T. Zrnic. PPI++: Efficient Prediction Powered Inference. arxiv:, 2023.
    """
    n = Y.shape[0]
    d = X.shape[1]
    N = Yhat_unlabeled.shape[0]
    w = np.ones(n) if w is None else w / w.sum() * n
    w_unlabeled = (
        np.ones(N)
        if w_unlabeled is None
        else w_unlabeled / w_unlabeled.sum() * N
    )
    use_unlabeled = lhat != 0

    ppi_pointest = ppi_logistic_pointestimate(
        X,
        Y,
        Yhat,
        X_unlabeled,
        Yhat_unlabeled,
        optimizer_options=optimizer_options,
        lhat=lhat,
        coord=coord,
        w=w,
        w_unlabeled=w_unlabeled,
    )

    grads, grads_hat, grads_hat_unlabeled, inv_hessian = _logistic_get_stats(
        ppi_pointest,
        X,
        Y,
        Yhat,
        X_unlabeled,
        Yhat_unlabeled,
        w,
        w_unlabeled,
        use_unlabeled=use_unlabeled,
    )
    if lhat is None:
        lhat = _calc_lhat_glm(
            grads,
            grads_hat,
            grads_hat_unlabeled,
            inv_hessian,
            clip=(not one_step),
        )
        if one_step:
            onestep_ppi_pointest = ppi_logistic_pointestimate(
                X,
                Y,
                Yhat,
                X_unlabeled,
                Yhat_unlabeled,
                optimizer_options=optimizer_options,
                lhat=lhat,
                coord=coord,
                w=w,
                w_unlabeled=w_unlabeled,
                one_step=True,
            )
            var_unlabeled = np.cov(lhat * grads_hat_unlabeled.T).reshape(d, d)

            var = np.cov(grads.T - lhat * grads_hat.T).reshape(d, d)

            Sigma_hat = (
                inv_hessian @ (n / N * var_unlabeled + var) @ inv_hessian
            )

            return _zconfint_generic(
                onestep_ppi_pointest,
                np.sqrt(np.diag(Sigma_hat) / n),
                alpha=alpha,
                alternative=alternative,
            )

        else:
            return ppi_logistic_ci(
                X,
                Y,
                Yhat,
                X_unlabeled,
                Yhat_unlabeled,
                alpha=alpha,
                optimizer_options=optimizer_options,
                alternative=alternative,
                lhat=lhat,
                coord=coord,
                w=w,
                w_unlabeled=w_unlabeled,
            )

    var_unlabeled = np.cov(lhat * grads_hat_unlabeled.T).reshape(d, d)

    var = np.cov(grads.T - lhat * grads_hat.T).reshape(d, d)

    Sigma_hat = inv_hessian @ (n / N * var_unlabeled + var) @ inv_hessian

    return _zconfint_generic(
        ppi_pointest,
        np.sqrt(np.diag(Sigma_hat) / n),
        alpha=alpha,
        alternative=alternative,
    )


def _calc_lhat_glm(
    grads, grads_hat, grads_hat_unlabeled, inv_hessian, coord=None, clip=False
):
    """
    Calculates the optimal value of lhat for the prediction-powered confidence interval for GLMs.

    Args:
        grads (ndarray): Gradient of the loss function with respect to the parameter evaluated at the labeled data.
        grads_hat (ndarray): Gradient of the loss function with respect to the model parameter evaluated using predictions on the labeled data.
        grads_hat_unlabeled (ndarray): Gradient of the loss function with respect to the parameter evaluated using predictions on the unlabeled data.
        inv_hessian (ndarray): Inverse of the Hessian of the loss function with respect to the parameter.
        coord (int, optional): Coordinate for which to optimize lhat. If none, it optimizes the total variance over all coordinates. Must be in {1, ..., d} where d=X.shape[1].
        clip (bool, optional): Whether to clip the value of lhat to be non-negative. Defaults to False.

    Returns:
        float: Optimal value of lhat. Lies in [0,1].
    """
    n = grads.shape[0]
    N = grads_hat_unlabeled.shape[0]
    d = inv_hessian.shape[0]
    cov_grads = np.zeros((d, d))

    for i in range(n):
        cov_grads += (1 / n) * (
            np.outer(
                grads[i] - grads.mean(axis=0),
                grads_hat[i] - grads_hat.mean(axis=0),
            )
            + np.outer(
                grads_hat[i] - grads_hat.mean(axis=0),
                grads[i] - grads.mean(axis=0),
            )
        )
    var_grads_hat = np.cov(
        np.concatenate([grads_hat, grads_hat_unlabeled], axis=0).T
    )

    if coord is None:
        vhat = inv_hessian
    else:
        vhat = inv_hessian @ np.eye(d)[coord]

    if d > 1:
        num = (
            np.trace(vhat @ cov_grads @ vhat)
            if coord is None
            else vhat @ cov_grads @ vhat
        )
        denom = (
            2 * (1 + (n / N)) * np.trace(vhat @ var_grads_hat @ vhat)
            if coord is None
            else 2 * (1 + (n / N)) * vhat @ var_grads_hat @ vhat
        )
    else:
        num = vhat * cov_grads * vhat
        denom = 2 * (1 + (n / N)) * vhat * var_grads_hat * vhat

    lhat = num / denom
    if clip:
        lhat = np.clip(lhat, 0, 1)
    return lhat.item()


"""
    DISCRETE DISTRIBUTION ESTIMATION UNDER LABEL SHIFT

"""


def ppi_distribution_label_shift_ci(
    Y, Yhat, Yhat_unlabeled, K, nu, alpha=0.1, delta=None, return_counts=True
):
    """Computes the prediction-powered confidence interval for nu^T f for a discrete distribution f, under label shift.

    Args:
        Y (ndarray): Gold-standard labels.
        Yhat (ndarray): Predictions corresponding to the gold-standard labels.
        Yhat_unlabeled (ndarray): Predictions corresponding to the unlabeled data.
        K (int): Number of classes.
        nu (ndarray): Vector nu. Coordinates must be bounded within [0, 1].
        alpha (float, optional): Final error level; the confidence interval will target a coverage of 1 - alpha. Must be in (0, 1).
        delta (float, optional): Error level of the intermediate confidence interval for the mean. Must be in (0, alpha). If return_counts == False, then delta is set equal to alpha and ignored.
        return_counts (bool, optional): Whether to return the number of samples in each class as opposed to the mean.

    Returns:
        tuple: Lower and upper bounds of the prediction-powered confidence interval for nu^T f for a discrete distribution f, under label shift.
    """
    if not return_counts:
        delta = alpha
    if delta is None:
        delta = alpha * 0.95
    # Construct the confusion matrix
    n = Y.shape[0]
    N = Yhat_unlabeled.shape[0]

    # Construct column-normalized confusion matrix Ahat
    C = np.zeros((K, K)).astype(int)
    for j in range(K):
        for l in range(K):
            C[j, l] = np.bitwise_and(Yhat == j, Y == l).astype(int).sum()
    Ahat = C / C.sum(axis=0)

    # Invert Ahat
    Ahatinv = np.linalg.inv(Ahat)
    qfhat = form_discrete_distribution(Yhat_unlabeled, sorted_highlow=True)

    # Calculate the bound
    point_estimate = nu @ Ahatinv @ qfhat

    nmin = C.sum(axis=0).min()

    def invert_budget_split(budget_split):
        return np.sqrt(1 / (4 * nmin)) * (
            norm.ppf(1 - (budget_split * delta) / (2 * K**2))
            - norm.ppf((budget_split * delta) / (2 * K**2))
        ) - np.sqrt(2 / N * np.log(2 / ((1 - budget_split) * delta)))

    try:
        budget_split = brentq(invert_budget_split, 1e-9, 1 - 1e-9)
    except:
        budget_split = 0.999999
    epsilon1 = max(
        [
            linfty_binom(C.sum(axis=0)[k], K, budget_split * delta, Ahat[:, k])
            for k in range(K)
        ]
    )
    epsilon2 = linfty_dkw(N, K, (1 - budget_split) * delta)

    qyhat_lb = np.clip(point_estimate - epsilon1 - epsilon2, 0, 1)
    qyhat_ub = np.clip(point_estimate + epsilon1 + epsilon2, 0, 1)

    if return_counts:
        count_lb = int(binom.ppf((alpha - delta) / 2, N, qyhat_lb))
        count_ub = int(binom.ppf(1 - (alpha - delta) / 2, N, qyhat_ub))
        return count_lb, count_ub
    else:
        return qyhat_lb, qyhat_ub<|MERGE_RESOLUTION|>--- conflicted
+++ resolved
@@ -1002,7 +1002,6 @@
     X_unlabeled,
     Yhat_unlabeled,
     alpha=0.1,
-<<<<<<< HEAD
     grid_size=200,
     grid_limit=800,
     max_refinements=10,
@@ -1016,21 +1015,6 @@
 
     This method is deprecated in favor of the more efficient `ppi_logistic_ci`. This method is retained for comparison purposes and should not be used in production.
 
-=======
-    step_size=1e-3,  # Optimizer step size
-    grad_tol=5e-16,  # Optimizer grad tol
-    alternative="two-sided",
-):
-    """Computes the prediction-powered confidence interval for the logistic regression coefficients.
-
->>>>>>> e3d5a247
-    Args:
-        X (ndarray): Covariates corresponding to the gold-standard labels.
-        Y (ndarray): Gold-standard labels.
-        Yhat (ndarray): Predictions corresponding to the gold-standard labels.
-        X_unlabeled (ndarray): Covariates corresponding to the unlabeled data.
-        Yhat_unlabeled (ndarray): Predictions corresponding to the unlabeled data.
-<<<<<<< HEAD
         alpha (float, optional): Error level; the confidence interval will target a coverage of 1 - alpha. Must be in the range (0, 1).
         grid_size (int, optional): Number of grid points to initially use in the grid search.
         grid_limit (float, optional): Maximum absolute number of grid points.
@@ -1039,12 +1023,6 @@
         grid_relative (bool, optional): Whether to use a relative grid search --- i.e., whether the radius is in units scaled according to the point estimate.
         step_size (float, optional): Step size to use in the optimizer.
         grad_tol (float, optional): Gradient tolerance to use in the optimizer.
-=======
-        alpha (float): Error level; the confidence interval will target a coverage of 1 - alpha. Must be in the range (0, 1).
-        step_size (float): Step size to use in the optimizer.
-        grad_tol (float): Gradient tolerance to use in the optimizer.
-        alternative (str): Alternative hypothesis, either 'two-sided', 'larger' or 'smaller'.
->>>>>>> e3d5a247
 
     Returns:
         tuple: Lower and upper bounds of the prediction-powered confidence interval for the logistic regression coefficients.
@@ -1061,7 +1039,6 @@
         Yhat_unlabeled,
         optimizer_options=optimizer_options,
     )
-<<<<<<< HEAD
     if grid_relative:
         grid_radius *= ppi_pointest
     rectifier = 1 / n * X.T @ (Yhat - Y)
@@ -1126,38 +1103,6 @@
             axis=0,
         )
     return confset.min(axis=0), confset.max(axis=0)
-=======
-
-    mu_til = expit(X_unlabeled @ ppi_pointest)
-
-    Hessian = np.zeros((d, d))
-    grads_til = np.zeros(X_unlabeled.shape)
-    for i in range(N):
-        Hessian += (
-            1
-            / N
-            * mu_til[i]
-            * (1 - mu_til[i])
-            * np.outer(X_unlabeled[i], X_unlabeled[i])
-        )
-        grads_til[i, :] = X_unlabeled[i, :] * (mu_til[i] - Yhat_unlabeled[i])
-
-    inv_Hessian = np.linalg.inv(Hessian)
-    var_unlabeled = np.cov(grads_til.T)
-
-    pred_error = Yhat - Y
-    grad_diff = np.diag(pred_error) @ X
-    var = np.cov(grad_diff.T)
-
-    Sigma_hat = inv_Hessian @ (n / N * var_unlabeled + var) @ inv_Hessian
-
-    return _zconfint_generic(
-        ppi_pointest,
-        np.sqrt(np.diag(Sigma_hat) / n),
-        alpha=alpha,
-        alternative=alternative,
-    )
->>>>>>> e3d5a247
 
 
 @njit
